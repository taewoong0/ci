--- conflicted
+++ resolved
@@ -413,10 +413,7 @@
   <publishers>
 @(SNIPPET(
     'publisher_warnings_ng',
-<<<<<<< HEAD
-=======
     os_name=os_name,
->>>>>>> f469c3f0
 ))@
 @(SNIPPET(
     'publisher_cobertura',
